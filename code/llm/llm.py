# Copyright (c) 2025 Microsoft Corporation.
# Licensed under the MIT License

"""
Very simple wrapper around the various LLM providers.  

WARNING: This code is under development and may undergo changes in future releases.
Backwards compatibility is not guaranteed at this time.

"""

from typing import Optional, Dict, Any
from config.config import CONFIG
import asyncio
import threading


# Import provider instances
from llm.anthropic import provider as anthropic_provider
from llm.azure_oai import provider as azure_openai_provider
from llm.openai import provider as openai_provider
from llm.gemini import provider as gemini_provider
from llm.azure_llama import provider as llama_provider
from llm.azure_deepseek import provider as deepseek_provider
from llm.inception import provider as inception_provider
from llm.snowflake import provider as snowflake_provider

from utils.logging_config_helper import get_configured_logger, LogLevel
logger = get_configured_logger("llm_wrapper")

# LLM type to provider mapping
_llm_type_providers = {
    "openai": openai_provider,
    "anthropic": anthropic_provider,
    "gemini": gemini_provider,
    "azure_openai": azure_openai_provider,
    "llama_azure": llama_provider,
    "deepseek_azure": deepseek_provider,
    "inception": inception_provider,
    "snowflake": snowflake_provider
}

async def ask_llm(
    prompt: str,
    schema: Dict[str, Any],
    provider: Optional[str] = None,
    level: str = "low",
    timeout: int = 8,
    query_params: Optional[Dict[str, Any]] = None
) -> Dict[str, Any]:
    """
    Route an LLM request to the specified endpoint, with dispatch based on llm_type.
    
    Args:
        prompt: The text prompt to send to the LLM
        schema: JSON schema that the response should conform to
        provider: The LLM endpoint to use (if None, use preferred endpoint from config)
        level: The model tier to use ('low' or 'high')
        timeout: Request timeout in seconds
        query_params: Optional query parameters for development mode provider override
        
    Returns:
        Parsed JSON response from the LLM
        
    Raises:
        ValueError: If the endpoint is unknown or response cannot be parsed
        TimeoutError: If the request times out
    """
<<<<<<< HEAD
    # Determine provider, with development mode override support
    provider_name = provider or CONFIG.preferred_llm_provider
    
    # In development mode, allow query param override
    if CONFIG.is_development_mode() and query_params:
        from utils.utils import get_param
        override_provider = get_param(query_params, "llm_provider", str, None)
        if override_provider:
            provider_name = override_provider
            logger.debug(f"Development mode: LLM provider overridden to {provider_name}")
        
        # Also allow level override in development mode
        override_level = get_param(query_params, "llm_level", str, None)
        if override_level:
            level = override_level
            logger.debug(f"Development mode: LLM level overridden to {level}")
=======
    provider_name = provider or CONFIG.preferred_llm_endpoint
>>>>>>> 1d3bf3ee
    logger.debug(f"Initiating LLM request with provider: {provider_name}, level: {level}")
    logger.debug(f"Prompt preview: {prompt[:100]}...")
    logger.debug(f"Schema: {schema}")
    
    if provider_name not in CONFIG.llm_endpoints:
        error_msg = f"Unknown provider '{provider_name}'"
        logger.error(error_msg)
        print(f"Unknown provider '{provider_name}'")
        return {}

    # Get provider config using the helper method
    provider_config = CONFIG.get_llm_provider(provider_name)
    if not provider_config or not provider_config.models:
        error_msg = f"Missing model configuration for provider '{provider_name}'"
        logger.error(error_msg)
        return {}

    # Get llm_type for dispatch
    llm_type = provider_config.llm_type
    logger.debug(f"Using LLM type: {llm_type}")

    model_id = getattr(provider_config.models, level)
    logger.debug(f"Using model: {model_id}")
    
    # Initialize variables for exception handling
    llm_type_for_error = llm_type

    try:

        # Get the provider instance based on llm_type
        if llm_type not in _llm_type_providers:
            error_msg = f"No implementation for LLM type '{llm_type}'"
            logger.error(error_msg)
            return {}
            
        provider_instance = _llm_type_providers[llm_type]
        
        # Simply call the provider's get_completion method without locking
        # Each provider should handle thread-safety internally
        logger.debug(f"Calling {llm_type} provider completion for endpoint {provider_name}")
        result = await asyncio.wait_for(
            provider_instance.get_completion(prompt, schema, model=model_id),
            timeout=timeout
        )
        logger.debug(f"{provider_name} response received, size: {len(str(result))} chars")
        return result
        
    except asyncio.TimeoutError:
        logger.error(f"LLM call timed out after {timeout}s with provider {provider_name}")
        return {}
    except Exception as e:
<<<<<<< HEAD
        logger.error(f"Error during LLM call with provider {provider_name}")
=======
        error_msg = f"LLM call failed: {type(e).__name__}: {str(e)}"
        logger.error(f"Error with provider {provider_name}: {error_msg}")
        print(f"LLM Error ({provider_name}): {type(e).__name__}: {str(e)}")
>>>>>>> 1d3bf3ee
        logger.log_with_context(
            LogLevel.ERROR,
            "LLM call failed",
            {
                "endpoint": provider_name,
                "llm_type": llm_type_for_error,
                "model": model_id,
                "level": level,
                "error_type": type(e).__name__,
                "error_message": str(e)
            }
        )

        return {}


def get_available_providers() -> list:
    """
    Get a list of LLM providers that have their required API keys available.
    
    Returns:
        List of provider names that are available for use.
    """
    available_providers = []
    
    for provider_name, provider_config in CONFIG.llm_providers.items():
        # Check if provider config exists and has required fields
        if (provider_config and 
            hasattr(provider_config, 'api_key') and provider_config.api_key and 
            provider_config.api_key.strip() != "" and
            hasattr(provider_config, 'models') and provider_config.models and
            provider_config.models.high and provider_config.models.low):
            available_providers.append(provider_name)
    
    return available_providers<|MERGE_RESOLUTION|>--- conflicted
+++ resolved
@@ -66,9 +66,8 @@
         ValueError: If the endpoint is unknown or response cannot be parsed
         TimeoutError: If the request times out
     """
-<<<<<<< HEAD
     # Determine provider, with development mode override support
-    provider_name = provider or CONFIG.preferred_llm_provider
+    provider_name = provider or CONFIG.preferred_llm_endpoint
     
     # In development mode, allow query param override
     if CONFIG.is_development_mode() and query_params:
@@ -83,9 +82,6 @@
         if override_level:
             level = override_level
             logger.debug(f"Development mode: LLM level overridden to {level}")
-=======
-    provider_name = provider or CONFIG.preferred_llm_endpoint
->>>>>>> 1d3bf3ee
     logger.debug(f"Initiating LLM request with provider: {provider_name}, level: {level}")
     logger.debug(f"Prompt preview: {prompt[:100]}...")
     logger.debug(f"Schema: {schema}")
@@ -137,13 +133,10 @@
         logger.error(f"LLM call timed out after {timeout}s with provider {provider_name}")
         return {}
     except Exception as e:
-<<<<<<< HEAD
-        logger.error(f"Error during LLM call with provider {provider_name}")
-=======
         error_msg = f"LLM call failed: {type(e).__name__}: {str(e)}"
         logger.error(f"Error with provider {provider_name}: {error_msg}")
         print(f"LLM Error ({provider_name}): {type(e).__name__}: {str(e)}")
->>>>>>> 1d3bf3ee
+
         logger.log_with_context(
             LogLevel.ERROR,
             "LLM call failed",
